--- conflicted
+++ resolved
@@ -284,20 +284,9 @@
     <script src="js/rdfe/document.js"></script>
     <script src="js/rdfe/document_backbone_bridge.js"></script>
     <script src="js/rdfe/editor.js"></script>
-<<<<<<< HEAD
-    <script src="js/jstorage.js"></script>
-    <script src="js/bootstrap-growl.min.js"></script>
-    <script src="js/spin.js"></script>
-    <script src="js/jquery.spin.js"></script>
-    <script src="js/typeahead.js"></script>
-    <script src="js/typeaheadjs.js"></script>
-    <script src="js/bootstrap-table.js"></script>
-    <script src="js/bootstrap-table-editable.js"></script>
     <script src="js/rdfe/jquery.rdfnodeinput.js"></script>
     <script src="js/rdfe/editable-rdfnode.js"></script>
     <script src="js/bootstrap-toggle.min.js"></script>
-=======
->>>>>>> 68396865
 
     <script>
       var val = new VAL();
