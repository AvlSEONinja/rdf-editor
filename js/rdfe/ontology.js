--- conflicted
+++ resolved
@@ -415,27 +415,9 @@
 
 RDFE.individuals = function(doc, type) {
   var items = [];
-<<<<<<< HEAD
   doc.listEntities(type, function(r) {
     items = r;
   });
-=======
-  var sparql = RDFE_INDIVIDUALS_TEMPLATE.format(graph, c);
-  store.execute(sparql, (function(items) {
-    return function(success, results) {
-      var c;
-      if (success && results.length) {
-        for (var i = 0; i < results.length; i++) {
-          c = RDFE.sparqlValue(results[i]["item"]);
-          if (!RDFE.isBlankNode(c)) {
-            items.push(c);
-          }
-        }
-      }
-    };
-  })(items));
-
->>>>>>> d2921d68
   return items;
 };
 
@@ -1325,50 +1307,6 @@
   this.options = $.extend({}, options);
   this.manager = ontologyManager;
 
-<<<<<<< HEAD
-  this.getBackboneField = function(documentModel) {
-    var getIndividuals = function(range, callback) {
-      var items = self.ontology.individualsByClassURI(range);
-      if (documentModel)
-        $.merge(items, RDFE.individuals(documentModel.doc, range));
-
-      callback(items);
-    };
-
-    if (!self.property) {
-      return;
-    }
-    var property = self.property;
-    var item = {
-      type: "List",
-      itemType: "Rdfnode",
-      title: RDFE.coalesce(property.label, property.title, RDFE.uriLabel(property.URI)),
-      rdfnode: {},
-      editorAttrs: {
-        "title": RDFE.coalesce(property.comment, property.description)
-      }
-    };
-    if (property.class == RDFE.uriDenormalize('owl:DatatypeProperty')) {
-      item.rdfnode.type = property.range;
-    } else if (property.class == RDFE.uriDenormalize('owl:ObjectProperty')) {
-      item.rdfnode.type = "http://www.w3.org/1999/02/22-rdf-syntax-ns#Resource";
-      item.rdfnode.choices = function(callback) { getIndividuals(property.range, callback); };
-      item.rdfnode.create = true; //FIXME: make this configurable
-    } else if (property.range) {
-      if (property.range == "http://www.w3.org/2000/01/rdf-schema#Literal" ||
-          property.range.startsWith('http://www.w3.org/2001/XMLSchema#')) {
-        item.rdfnode.type = property.range;
-      } else {
-        item.rdfnode.type = "http://www.w3.org/1999/02/22-rdf-syntax-ns#Resource";
-        item.rdfnode.choices = function(callback) { getIndividuals(property.range, callback); };
-        item.rdfnode.create = true; //FIXME: make this configurable
-      }
-    }
-    return item;
-  }
-
-=======
->>>>>>> d2921d68
   if (_.isObject(URI)) {
     self.property = URI;
     self.URI = self.property.URI;
@@ -1407,7 +1345,7 @@
   var getIndividuals = function(range, callback) {
     var items = self.ontology.individualsByClassURI(range);
     if (documentModel) {
-      items = items || RDFE.individuals(documentModel.doc.store, range);
+      $.merge(items, RDFE.individuals(documentModel.doc, range));
     }
     callback(items);
   };
