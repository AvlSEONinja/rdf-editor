if (typeof String.prototype.startsWith != 'function') {
  // see below for better implementation!
  String.prototype.startsWith = function(str) {
    return this.indexOf(str) == 0;
  };
}

RDFE.Editor = function(params) {
  var self = this;

  // empty default doc
  this.doc = new RDFE.Document();
};

RDFE.Editor.io_strip_URL_quoting = function(str) {
  return (str.replace(RegExp('^<(.*)>$'), '$1'));
};

RDFE.Editor.prototype.makeTriple = function(s, p, o) {
  ss = this.doc.store.rdf.createNamedNode(RDFE.Editor.io_strip_URL_quoting(s));
  pp = this.doc.store.rdf.createNamedNode(RDFE.Editor.io_strip_URL_quoting(p));
  // let's be dumb about this for now
  o = RDFE.Editor.io_strip_URL_quoting(o);
  if (o.startsWith("http") || o.startsWith("urn")) {
    oo = this.doc.store.rdf.createNamedNode(o);
  } else {
    oo = this.doc.store.rdf.createLiteral(o, null, null);
  }
  return (this.doc.store.rdf.createTriple(ss, pp, oo));
};

RDFE.Editor.prototype.nodeFormatter = function(value) {
  if (value.interfaceName == "Literal") {
    if (value.datatype == 'http://www.w3.org/2001/XMLSchema#dateTime')
      return (new Date(value.nominalValue)).toString();
    else
      return value.nominalValue;
  } else {
    return value.toString();
  }
};

RDFE.Editor.prototype.createEditorUi = function(doc, container, callback) {
  var self = this;
  this.doc = doc;

  var tripleEditorDataSetter = function(triple, field, newValue) {
    var newNode = newValue;

    if (field != 'object' ||
      triple.object.interfaceName == 'NamedNode') {
      newNode = self.doc.store.rdf.createNamedNode(RDFE.Editor.io_strip_URL_quoting(newValue));
    } else if (triple.object.datatype == 'http://www.w3.org/2001/XMLSchema#dateTime') {
      var d = new Date(newValue);
      newNode = self.doc.store.rdf.createLiteral(d.toISOString(), triple.object.language, triple.object.datatype);
    } else {
      newNode = self.doc.store.rdf.createLiteral(newValue, triple.object.language, triple.object.datatype);
    }

<<<<<<< HEAD
        if (newValue.toStoreNode) {
          newNode = newValue.toStoreNode(self.doc.store);
        }
        else if (field != 'object' ||
            triple.object.interfaceName == 'NamedNode') {
            newNode = self.doc.store.rdf.createNamedNode(RDFE.Editor.io_strip_URL_quoting(newValue));
        }
        else if (triple.object.datatype == 'http://www.w3.org/2001/XMLSchema#dateTime') {
            var d = new Date(newValue);
            newNode = self.doc.store.rdf.createLiteral(d.toISOString(), triple.object.language, triple.object.datatype);
        }
        else {
            newNode = self.doc.store.rdf.createLiteral(newValue, triple.object.language, triple.object.datatype);
        }
=======
    self.doc.store.delete(self.doc.store.rdf.createGraph([triple]), self.doc.graph, function(success) {
      if (success) {
        console.log("Successfully deleted old triple")
          // update data in the bootstrap-table array
        triple[field] = newNode;
>>>>>>> 68396865

        self.doc.store.insert(self.doc.store.rdf.createGraph([triple]), self.doc.graph, function(success) {
          if (!success) {
            console.log('Failed to add new triple to store.');
            // FIXME: Error handling!!!
          }
        });
      } else {
        console.log('Failed to add delete old triple from store.');
        // FIXME: Error handling!!!
      }
    });
  };

  doc.listProperties(function(pl) {
    console.log('Found existing predicates: ', pl);
    doc.store.graph(doc.graph, function(success, g) {
      if (success) {
        container.empty();
        var $list = $(document.createElement('table')).addClass('table');
        container.append($list);

        // add index to triples for identification
        var triples = g.toArray();
        for (var i = 0; i < triples.length; i += 1)
          triples[i].id = i;
        // remember last index for triple adding
        $list.data('maxindex', i);

        $list.bootstrapTable({
          striped: true,
          sortName: 's',
          pagination: true,
          search: true,
          searchAlign: 'left',
          showHeader: true,
          editable: true,
          data: triples,
          dataSetter: tripleEditorDataSetter,
          columns: [{
            field: 'subject',
            title: 'Subject',
            aligh: 'left',
            sortable: true,
            editable: {
              mode: "inline"
            },
            formatter: RDFE.Editor.prototype.nodeFormatter
          }, {
            field: 'predicate',
            title: 'Predicate',
            aligh: 'left',
            sortable: true,
            editable: {
              mode: "inline",
              name: 'predicate',
              type: "typeaheadjs",
              placement: "right",
              typeahead: {
                name: 'predicate',
                local: [
                  "http://www.w3.org/2002/07/owl#",
                  "http://www.w3.org/2000/01/rdf-schema#",
                  "http://xmlns.com/foaf/0.1/",
                  "http://rdfs.org/sioc/ns#",
                  "http://purl.org/dc/elements/1.1/",
                ].concat(pl)
              }
            },
            formatter: RDFE.Editor.prototype.nodeFormatter
          }, {
            field: 'object',
            title: 'Object',
            aligh: 'left',
            sortable: true,
            editable: function(triple) {
              if (triple.object.datatype == 'http://www.w3.org/2001/XMLSchema#dateTime') {
                return {
                  type: "datetime",
                  format: 'yyyy-mm-ddThh:ii:ssZ',
                  viewformat: 'yyyy-mm-ddThh:ii:ssZ',
                  datetimepicker: {
                    weekStart: 1
                  }
                };
              } else {
                return {
                  mode: "inline"
                };
              }
            },
            formatter: RDFE.Editor.prototype.nodeFormatter
          }, {
            field: 'actions',
            title: 'Actions',
            align: 'center',
            valign: 'middle',
            clickToSelect: false,
            editable: false,
            formatter: function(value, row, index) {
              return [
                '<a class="remove ml10" href="javascript:void(0)" title="Remove">',
                '<i class="glyphicon glyphicon-remove"></i>',
                '</a>'
              ].join('');
            },
            events: {
              'click .remove': function(e, value, row, index) {
                var triple = row;
                self.doc.store.delete(self.doc.store.rdf.createGraph([triple]), self.doc.graph, function(success) {
                  if (success) {
                    $list.bootstrapTable('remove', {
                      field: 'id',
                      values: [row.id]
                    });
                  } else {
                    $(self).trigger('rdf-editor-error', {
                      "type": 'triple-delete-failed',
                      "message": 'Failed to delete triple.'
                    });
                  }
                });
              }
            }
          }]
        });
<<<<<<< HEAD
    };

    doc.listProperties(function (pl) {
        console.log('Found existing predicates: ', pl);
        doc.store.graph(doc.graph, function(success, g) {
            if(success) {
                container.empty();
                var $list = $(document.createElement('table')).addClass('table');
                container.append($list);

                // add index to triples for identification
                var triples = g.toArray();
                for(var i = 0; i < triples.length; i+=1)
                  triples[i].id = i;
                // remember last index for triple adding
                $list.data('maxindex', i);

                $list.bootstrapTable({
                  striped:true,
                  sortName:'s',
                  pagination:true,
                  search:true,
                  searchAlign: 'left',
                  showHeader: true,
                  editable: true,
                  data: triples,
                  dataSetter: tripleEditorDataSetter,
                  columns: [{
                    field: 'subject',
                    title: 'Subject',
                    aligh: 'left',
                    sortable: true,
                    editable: function(triple) {
                      return {
                        mode: "inline",
                        type: "rdfnode",
                        rdfnode: {
                          type: 'http://www.w3.org/1999/02/22-rdf-syntax-ns#Resource'
                        },
                        value: triple.subject
                      }
                    },
                    formatter: RDFE.Editor.prototype.nodeFormatter
                  }, {
                    field: 'predicate',
                    title: 'Predicate',
                    align: 'left',
                    sortable: true,
                    editable: {
                      mode: "inline",
                      name: 'predicate',
                      type: "typeaheadjs",
                      placement: "right",
                      typeahead: {
                        name: 'predicate',
                        local: [
                          "http://www.w3.org/2002/07/owl#",
                          "http://www.w3.org/2000/01/rdf-schema#",
                          "http://xmlns.com/foaf/0.1/",
                          "http://rdfs.org/sioc/ns#",
                          "http://purl.org/dc/elements/1.1/",
                        ].concat(pl)
                      }
                    },
                    formatter: RDFE.Editor.prototype.nodeFormatter
                  }, {
                    field: 'object',
                    title: 'Object',
                    align: 'left',
                    sortable: true,
                    editable: function(triple) {
                      return {
                        mode: "inline",
                        type: "rdfnode",
                        value: triple.object
                      };
                    },
                    formatter: RDFE.Editor.prototype.nodeFormatter
                  }, {
                    field: 'actions',
                    title: 'Actions',
                    align: 'center',
                    valign: 'middle',
                    clickToSelect: false,
                    editable: false,
                    formatter: function(value, row, index) {
                        return [
                            '<a class="remove ml10" href="javascript:void(0)" title="Remove">',
                                '<i class="glyphicon glyphicon-remove"></i>',
                            '</a>'
                        ].join('');
                    },
                    events: {
                        'click .remove': function (e, value, row, index) {
                            var triple = row;
                            self.doc.store.delete(self.doc.store.rdf.createGraph([triple]), self.doc.graph, function(success) {
                                if(success) {
                                    $list.bootstrapTable('remove', {
                                        field: 'id',
                                        values: [row.id]
                                    });
                                }
                                else {
                                    $(self).trigger('rdf-editor-error', { "type": 'triple-delete-failed', "message": 'Failed to delete triple.' });
                                }
                            });
                        }
                    }
                  }]
                });
=======
>>>>>>> 68396865

        self.tripleTable = $list;

        if (callback)
          callback();
      } else {
        // FIXME: error handling.
        console.log('Failed to query triples in doc.');
      }
    });
  });
};

RDFE.Editor.prototype.createNewStatementEditor = function(container) {
  var self = this;

  if (!this.doc)
    return false;

  container.html(' \
      <div class="form-horizontal"> \
      <div class="form-group"><label for="subject" class="col-sm-2 control-label">Subject</label> \
      <div class="col-sm-10"><input name="subject" class="form-control" /></div></div> \
      <div class="form-group"><label for="predicate" class="col-sm-2 control-label">Predicate</label> \
      <div class="col-sm-10"><input name="predicate" class="form-control" /></div></div> \
      <div class="form-group"><label for="object" class="col-sm-2 control-label">Object</label> \
      <div class="col-sm-10"><input name="object" class="form-control" /></div></div> \
      <div class="form-group"><div class="col-sm-10 col-sm-offset-2"><a href="#" class="btn btn-default triple-action triple-action-new-cancel">Cancel</a> \
        <a href="#" class="btn btn-primary triple-action triple-action-new-save">Save</a></div></div> \
      </form>\n');

  container.find('a.triple-action-new-cancel').click(function(e) {
    container.empty();
  });

  container.find('a.triple-action-new-save').click(function(e) {
    // FIXME: use the same editors we use in the tables
    // FIXME: get the range of the property and convert the object accordingly
    var s = container.find('input[name="subject"]').val();
    var p = container.find('input[name="predicate"]').val();
    var o = container.find('input[name="object"]').val();
    var t = self.makeTriple(s, p, o);
    self.doc.store.insert(self.doc.store.rdf.createGraph([t]), self.doc.graph, function(success) {
      if (success) {
        container.empty();
        if (self.tripleTable) {
          var i = self.tripleTable.data('maxindex');
          i += 1;
          self.tripleTable.bootstrapTable('append', $.extend(t, {
            id: i
          }));
          self.tripleTable.data('maxindex', i);
        }
      } else {
        console.log('Failed to add new triple to store.');
        // FIXME: Error handling!!!
      }
    });
  });
};

RDFE.Editor.prototype.entityListActionsFormatter = function(value, row, index) {
  return [
    '<a class="edit ml10" href="javascript:void(0)" title="Edit">',
    '<i class="glyphicon glyphicon-edit"></i>',
    '</a>',
    '<a class="remove ml10" href="javascript:void(0)" title="Remove">',
    '<i class="glyphicon glyphicon-remove"></i>',
    '</a>'
  ].join('');
};

RDFE.Editor.prototype.createEntityList = function(doc, container, callback) {
  var self = this;
  this.doc = doc;

  doc.store.execute("select distinct ?s ?sl ?spl where { graph <" + self.doc.graph + "> { ?s ?p ?o . } . optional { graph <" + self.doc.graph + "> { ?s rdfs:label ?sl } } . optional { graph <" + self.doc.graph + "> { ?s skos:prefLabel ?spl } } } order by ?s ?t", function(success, r) {
    if (success) {
      container.empty();

      var $list = $(document.createElement('table')).addClass('table');
      container.append($list);

      // create entries
      var entityData = [];
      for (var i = 0; i < r.length; i++) {
        var uri = r[i].s.value;
        var label = uri;
        if (r[i].spl)
          label = r[i].spl.value;
        else if (r[i].sl)
          label = r[i].sl.value;
        else
          label = label.split(/[/#]/).pop();
        entityData.push({
          'label': label,
          'uri': uri
        });
      }

      var editFct = function(uri) {
        // open the editor and once its done re-create the entity list
        self.showEditor(container, uri, function() {
          self.createEntityList(doc, container);
        });
      };
      var deleteFct = function(uri) {
        self.doc.deleteEntity(uri, function() {
          $list.bootstrapTable('remove', {
            field: 'uri',
            values: [uri]
          });
          $(self).trigger('rdf-editor-success', {
            "type": 'entity-delete-done',
            "uri": uri,
            "message": "Successfully deleted entity " + uri + "."
          });
        }, function(msg) {
          $(self).trigger('rdf-editor-error', {
            "type": 'entity-delete-failed',
            "message": msg
          });
        });
      };

      $list.bootstrapTable({
        striped: true,
        sortName: 'label',
        pagination: true,
        search: true,
        searchAlign: 'left',
        showHeader: true,
        data: entityData,
        idField: 'uri',
        columns: [{
          field: 'label',
          title: 'Entity Name',
          aligh: 'left',
          sortable: true
        }, {
          field: 'actions',
          title: 'Actions',
          align: 'center',
          valign: 'middle',
          clickToSelect: false,
          formatter: RDFE.Editor.prototype.entityListActionsFormatter,
          events: {
            'click .edit': function(e, value, row, index) {
              editFct(row.uri);
            },
            'click .remove': function(e, value, row, index) {
              deleteFct(row.uri);
            }
          }
        }]
      });
    } else {
      // FIXME: error handling.
      console.log('Failed to query entities in doc.');
    }

    if (callback)
      callback();
  });
};

RDFE.Editor.prototype.createEntityListActions = function(container) {
  // TODO: maybe we could embed the action buttons into the panel header like done in http://stackoverflow.com/a/23831762/3596238
  // TODO: create filter dropdown which allows to select the type of resource to filter by
  // TODO: create search field to search the list of entities
};

RDFE.Editor.prototype.showEditor = function(container, url, closeCb) {
  var self = this;
  var model = new RDFE.Document.Model();
  model.setEntity(this.doc, url);
  model.docToModel(function() {
    var form = new Backbone.Form({
      "model": model
    });
    form.render();

    container.empty();

    // add a header to the form using the entity's label
    container.append('<h4>Editing <span class="entity-label">' + url.split(/[/#]/).pop() + '<span></h4><hr/>');
    self.doc.getEntityLabel(url, function(label) {
      container.find('h4 span').text(label);
    });

    // add the newly created form to the container
    container.append(form.el);

    // create buttons for the form
    var cancelBtn = $(document.createElement('button'));
    var saveBtn = $(document.createElement('button'));
    cancelBtn.addClass('btn').addClass('btn-default').addClass('pull-right').text('Cancel');
    saveBtn.addClass('btn').addClass('btn-primary').addClass('pull-right').text('OK');
    cancelBtn.click(function() {
      closeCb();
    });
    saveBtn.click(function() {
      form.commit();
      model.modelToDoc(function() {
        closeCb();
      }, function(msg) {
        $(self).trigger('rdf-editor-error', {
          "type": 'editor-form-save-failed',
          "message": msg
        });
      });
    });

    // add the buttons to the container
    container.find('h4').append(saveBtn).append(cancelBtn);
  }, function(msg) {
    $(self).trigger('rdf-editor-error', {
      "type": 'editor-form-creation-failed',
      "message": msg
    });
  });
};<|MERGE_RESOLUTION|>--- conflicted
+++ resolved
@@ -47,38 +47,26 @@
   var tripleEditorDataSetter = function(triple, field, newValue) {
     var newNode = newValue;
 
-    if (field != 'object' ||
+    if (newValue.toStoreNode) {
+      newNode = newValue.toStoreNode(self.doc.store);
+    }
+    else if (field != 'object' ||
       triple.object.interfaceName == 'NamedNode') {
       newNode = self.doc.store.rdf.createNamedNode(RDFE.Editor.io_strip_URL_quoting(newValue));
-    } else if (triple.object.datatype == 'http://www.w3.org/2001/XMLSchema#dateTime') {
+    }
+    else if (triple.object.datatype == 'http://www.w3.org/2001/XMLSchema#dateTime') {
       var d = new Date(newValue);
       newNode = self.doc.store.rdf.createLiteral(d.toISOString(), triple.object.language, triple.object.datatype);
-    } else {
+    }
+    else {
       newNode = self.doc.store.rdf.createLiteral(newValue, triple.object.language, triple.object.datatype);
     }
 
-<<<<<<< HEAD
-        if (newValue.toStoreNode) {
-          newNode = newValue.toStoreNode(self.doc.store);
-        }
-        else if (field != 'object' ||
-            triple.object.interfaceName == 'NamedNode') {
-            newNode = self.doc.store.rdf.createNamedNode(RDFE.Editor.io_strip_URL_quoting(newValue));
-        }
-        else if (triple.object.datatype == 'http://www.w3.org/2001/XMLSchema#dateTime') {
-            var d = new Date(newValue);
-            newNode = self.doc.store.rdf.createLiteral(d.toISOString(), triple.object.language, triple.object.datatype);
-        }
-        else {
-            newNode = self.doc.store.rdf.createLiteral(newValue, triple.object.language, triple.object.datatype);
-        }
-=======
     self.doc.store.delete(self.doc.store.rdf.createGraph([triple]), self.doc.graph, function(success) {
       if (success) {
         console.log("Successfully deleted old triple")
           // update data in the bootstrap-table array
         triple[field] = newNode;
->>>>>>> 68396865
 
         self.doc.store.insert(self.doc.store.rdf.createGraph([triple]), self.doc.graph, function(success) {
           if (!success) {
@@ -93,26 +81,26 @@
     });
   };
 
-  doc.listProperties(function(pl) {
+  doc.listProperties(function (pl) {
     console.log('Found existing predicates: ', pl);
     doc.store.graph(doc.graph, function(success, g) {
-      if (success) {
+      if(success) {
         container.empty();
         var $list = $(document.createElement('table')).addClass('table');
         container.append($list);
 
         // add index to triples for identification
         var triples = g.toArray();
-        for (var i = 0; i < triples.length; i += 1)
+        for(var i = 0; i < triples.length; i+=1)
           triples[i].id = i;
         // remember last index for triple adding
         $list.data('maxindex', i);
 
         $list.bootstrapTable({
-          striped: true,
-          sortName: 's',
-          pagination: true,
-          search: true,
+          striped:true,
+          sortName:'s',
+          pagination:true,
+          search:true,
           searchAlign: 'left',
           showHeader: true,
           editable: true,
@@ -123,14 +111,21 @@
             title: 'Subject',
             aligh: 'left',
             sortable: true,
-            editable: {
-              mode: "inline"
+            editable: function(triple) {
+              return {
+                mode: "inline",
+                type: "rdfnode",
+                rdfnode: {
+                  type: 'http://www.w3.org/1999/02/22-rdf-syntax-ns#Resource'
+                },
+                value: triple.subject
+              }
             },
             formatter: RDFE.Editor.prototype.nodeFormatter
           }, {
             field: 'predicate',
             title: 'Predicate',
-            aligh: 'left',
+            align: 'left',
             sortable: true,
             editable: {
               mode: "inline",
@@ -152,23 +147,14 @@
           }, {
             field: 'object',
             title: 'Object',
-            aligh: 'left',
+            align: 'left',
             sortable: true,
             editable: function(triple) {
-              if (triple.object.datatype == 'http://www.w3.org/2001/XMLSchema#dateTime') {
-                return {
-                  type: "datetime",
-                  format: 'yyyy-mm-ddThh:ii:ssZ',
-                  viewformat: 'yyyy-mm-ddThh:ii:ssZ',
-                  datetimepicker: {
-                    weekStart: 1
-                  }
-                };
-              } else {
-                return {
-                  mode: "inline"
-                };
-              }
+              return {
+                mode: "inline",
+                type: "rdfnode",
+                value: triple.object
+              };
             },
             formatter: RDFE.Editor.prototype.nodeFormatter
           }, {
@@ -186,138 +172,23 @@
               ].join('');
             },
             events: {
-              'click .remove': function(e, value, row, index) {
+              'click .remove': function (e, value, row, index) {
                 var triple = row;
                 self.doc.store.delete(self.doc.store.rdf.createGraph([triple]), self.doc.graph, function(success) {
-                  if (success) {
+                  if(success) {
                     $list.bootstrapTable('remove', {
                       field: 'id',
                       values: [row.id]
                     });
-                  } else {
-                    $(self).trigger('rdf-editor-error', {
-                      "type": 'triple-delete-failed',
-                      "message": 'Failed to delete triple.'
-                    });
+                  }
+                  else {
+                    $(self).trigger('rdf-editor-error', { "type": 'triple-delete-failed', "message": 'Failed to delete triple.' });
                   }
                 });
               }
             }
           }]
         });
-<<<<<<< HEAD
-    };
-
-    doc.listProperties(function (pl) {
-        console.log('Found existing predicates: ', pl);
-        doc.store.graph(doc.graph, function(success, g) {
-            if(success) {
-                container.empty();
-                var $list = $(document.createElement('table')).addClass('table');
-                container.append($list);
-
-                // add index to triples for identification
-                var triples = g.toArray();
-                for(var i = 0; i < triples.length; i+=1)
-                  triples[i].id = i;
-                // remember last index for triple adding
-                $list.data('maxindex', i);
-
-                $list.bootstrapTable({
-                  striped:true,
-                  sortName:'s',
-                  pagination:true,
-                  search:true,
-                  searchAlign: 'left',
-                  showHeader: true,
-                  editable: true,
-                  data: triples,
-                  dataSetter: tripleEditorDataSetter,
-                  columns: [{
-                    field: 'subject',
-                    title: 'Subject',
-                    aligh: 'left',
-                    sortable: true,
-                    editable: function(triple) {
-                      return {
-                        mode: "inline",
-                        type: "rdfnode",
-                        rdfnode: {
-                          type: 'http://www.w3.org/1999/02/22-rdf-syntax-ns#Resource'
-                        },
-                        value: triple.subject
-                      }
-                    },
-                    formatter: RDFE.Editor.prototype.nodeFormatter
-                  }, {
-                    field: 'predicate',
-                    title: 'Predicate',
-                    align: 'left',
-                    sortable: true,
-                    editable: {
-                      mode: "inline",
-                      name: 'predicate',
-                      type: "typeaheadjs",
-                      placement: "right",
-                      typeahead: {
-                        name: 'predicate',
-                        local: [
-                          "http://www.w3.org/2002/07/owl#",
-                          "http://www.w3.org/2000/01/rdf-schema#",
-                          "http://xmlns.com/foaf/0.1/",
-                          "http://rdfs.org/sioc/ns#",
-                          "http://purl.org/dc/elements/1.1/",
-                        ].concat(pl)
-                      }
-                    },
-                    formatter: RDFE.Editor.prototype.nodeFormatter
-                  }, {
-                    field: 'object',
-                    title: 'Object',
-                    align: 'left',
-                    sortable: true,
-                    editable: function(triple) {
-                      return {
-                        mode: "inline",
-                        type: "rdfnode",
-                        value: triple.object
-                      };
-                    },
-                    formatter: RDFE.Editor.prototype.nodeFormatter
-                  }, {
-                    field: 'actions',
-                    title: 'Actions',
-                    align: 'center',
-                    valign: 'middle',
-                    clickToSelect: false,
-                    editable: false,
-                    formatter: function(value, row, index) {
-                        return [
-                            '<a class="remove ml10" href="javascript:void(0)" title="Remove">',
-                                '<i class="glyphicon glyphicon-remove"></i>',
-                            '</a>'
-                        ].join('');
-                    },
-                    events: {
-                        'click .remove': function (e, value, row, index) {
-                            var triple = row;
-                            self.doc.store.delete(self.doc.store.rdf.createGraph([triple]), self.doc.graph, function(success) {
-                                if(success) {
-                                    $list.bootstrapTable('remove', {
-                                        field: 'id',
-                                        values: [row.id]
-                                    });
-                                }
-                                else {
-                                    $(self).trigger('rdf-editor-error', { "type": 'triple-delete-failed', "message": 'Failed to delete triple.' });
-                                }
-                            });
-                        }
-                    }
-                  }]
-                });
-=======
->>>>>>> 68396865
 
         self.tripleTable = $list;
 
