--- conflicted
+++ resolved
@@ -145,13 +145,8 @@
         return (elem.is(":checked") ? "true" : "false");
       },
       setValue: function(elem, val) {
-<<<<<<< HEAD
-        if(parseInt(val) == 1 || (typeof val == "string" && val.toLowerCase() == 'true'))
+        if(parseInt(val) === 1 || (typeof val === "string" && val.toLowerCase() === 'true'))
           elem.bootstrapToggle('on');
-=======
-        if(parseInt(val) === 1 || (typeof val === "string" && val.toLowerCase() === 'true'))
-          elem.attr('checked', 'checked');
->>>>>>> a13d8244
         else
           elem.bootstrapToggle('off');
       }
@@ -260,8 +255,37 @@
       }
     }
 
-<<<<<<< HEAD
-=======
+    // create type-selection
+    self.typeContainer = $(document.createElement('div')).addClass('rdfNodeTypeContainer');
+    self.typeContainer.css('vertical-align', 'top');
+    self.typeElem = $(document.createElement('select')).addClass('form-control');
+    for(t in nodeTypes) {
+      self.typeElem.append($(document.createElement('option')).attr('value', t).text(nodeTypes[t].label));
+    }
+    self.typeContainer.append(self.typeElem);
+    self.container.append(self.typeContainer);
+    var typeChFct = function() {
+      self.lastType = self.currentType;
+      self.currentType = (self.options.selectize ? self.typeElem[0].selectize.getValue() : self.typeElem.val());
+      self.verifyFct = nodeTypes[self.currentType].verify;
+      self.updateEditor();
+      self.verifyInput();
+      self.change();
+    };
+    if(self.options.selectize) {
+      self.typeElem.selectize({
+        onChange: typeChFct
+      });
+      self.typeElem[0].selectize.setValue(this.currentType);
+    }
+    else {
+      self.typeElem.change(typeChFct);
+    }
+    if(self.options.type) {
+      self.typeElem.val(self.options.type);
+      self.typeContainer.hide();
+    }
+
     // create language input
     self.langElem = $(document.createElement('input')).addClass('form-control').attr('placeholder', 'Language');
     self.langContainer = $(document.createElement('div')).addClass('rdfNodeLangContainer');
@@ -279,54 +303,6 @@
       self.langContainer.hide();
     }
 
->>>>>>> a13d8244
-    // create type-selection
-    self.typeContainer = $(document.createElement('div')).addClass('rdfNodeTypeContainer');
-    self.typeContainer.css('vertical-align', 'top');
-    self.typeElem = $(document.createElement('select')).addClass('form-control');
-    for(t in nodeTypes) {
-      self.typeElem.append($(document.createElement('option')).attr('value', t).text(nodeTypes[t].label));
-    }
-    self.typeContainer.append(self.typeElem);
-    self.container.append(self.typeContainer);
-    var typeChFct = function() {
-      self.lastType = self.currentType;
-      self.currentType = (self.options.selectize ? self.typeElem[0].selectize.getValue() : self.typeElem.val());
-      self.verifyFct = nodeTypes[self.currentType].verify;
-      self.updateEditor();
-      self.verifyInput();
-      self.change();
-    };
-    if(self.options.selectize) {
-      self.typeElem.selectize({
-        onChange: typeChFct
-      });
-      self.typeElem[0].selectize.setValue(this.currentType);
-    }
-    else {
-      self.typeElem.change(typeChFct);
-    }
-    if(self.options.type) {
-      self.typeElem.val(self.options.type);
-      self.typeContainer.hide();
-    }
-
-    // create language input
-    self.langElem = $(document.createElement('input')).addClass('form-control').attr('placeholder', 'Language');
-    self.langContainer = $(document.createElement('div')).addClass('rdfNodeLangContainer');
-    self.langContainer.append(self.langElem);
-    self.container.append(self.langContainer);
-    if(self.currentType != 'http://www.w3.org/2000/01/rdf-schema#Literal')
-      self.langContainer.hide();
-    self.langElem.on('input', function() {
-      self.lang = self.langElem.val();
-      self.verifyInput();
-      self.change();
-    });
-    if (!self.options.showLangSelect) {
-      self.langContainer.hide();
-    }
-
     self.updateEditor(true);
   };
 
