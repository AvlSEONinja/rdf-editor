--- conflicted
+++ resolved
@@ -109,11 +109,7 @@
   },
 
   // If true, then the entity editor with template and OWL restriction support is used to edit entities
-<<<<<<< HEAD
-  useEntityEditor: false
-=======
   useEntityEditor: false,
 
   maxLabelLength: 0
->>>>>>> 98b2c2f9
 };