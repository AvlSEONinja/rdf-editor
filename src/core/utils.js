--- conflicted
+++ resolved
@@ -99,7 +99,6 @@
   return labels[key];
 }
 
-<<<<<<< HEAD
 RDFE.Utils.getUrlBase = function(url) {
   var parser = document.createElement('a');
   parser.href = url;
@@ -281,7 +280,7 @@
   };
   findFiles(0);
 };
-=======
+
 RDFE.Utils.extractDomain = function(url) {
   var domain;
 
@@ -297,5 +296,4 @@
   domain = domain.split(':')[0];
 
   return domain;
-}
->>>>>>> cdeb3c4e
+}